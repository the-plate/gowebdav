# Folders to ignore
/src
/bin
/pkg
/gowebdav
<<<<<<< HEAD
.idea/
*.exe
=======
/.idea

# Binaries for programs and plugins
*.exe
*.exe~
*.dll
*.so
*.dylib

# Test binary, build with `go test -c`
*.test

# Output of the go coverage tool, specifically when used with LiteIDE
*.out
>>>>>>> ec1263db
<|MERGE_RESOLUTION|>--- conflicted
+++ resolved
@@ -3,10 +3,6 @@
 /bin
 /pkg
 /gowebdav
-<<<<<<< HEAD
-.idea/
-*.exe
-=======
 /.idea
 
 # Binaries for programs and plugins
@@ -20,5 +16,4 @@
 *.test
 
 # Output of the go coverage tool, specifically when used with LiteIDE
-*.out
->>>>>>> ec1263db
+*.out