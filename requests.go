package gowebdav

import (
	"bytes"
	"fmt"
	"io"
	"net/http"
	"path"
	"strings"
	"errors"
	"path/filepath"
)

func (c *Client) req(method, path string, body io.Reader, intercept func(*http.Request)) (req *http.Response, err error) {
	// Tee the body, because if authorization fails we will need to read from it again.
	var r *http.Request
	var ba bytes.Buffer
	bb := io.TeeReader(body, &ba)

	if body == nil {
		r, err = http.NewRequest(method, PathEscape(Join(c.root, path)), nil)
	} else {
		r, err = http.NewRequest(method, PathEscape(Join(c.root, path)), bb)
	}

	if err != nil {
		return nil, err
	}

	c.auth.Authorize(c, method, path)

	for k, vals := range c.headers {
		for _, v := range vals {
			r.Header.Add(k, v)
		}
	}

	if intercept != nil {
		intercept(r)
	}

	rs, err := c.c.Do(r)

	if rs.StatusCode == 401 && c.auth.Type() == "NoAuth" {
		if strings.Index(rs.Header.Get("Www-Authenticate"), "Digest") > -1 {
			c.auth = &DigestAuth{c.auth.User(), c.auth.Pass(), digestParts(rs)}
		} else if strings.Index(rs.Header.Get("Www-Authenticate"), "Basic") > -1 {
			c.auth = &BasicAuth{c.auth.User(), c.auth.Pass()}
		} else {
			return rs, newPathError("Authorize", c.root, rs.StatusCode)
		}

		if body == nil {
			return c.req(method, path, nil, intercept)
		} else {
			return c.req(method, path, &ba, intercept)
		}

	} else if rs.StatusCode == 401 {
		return rs, newPathError("Authorize", c.root, rs.StatusCode)
	}

	return rs, err
}

func (c *Client) mkcol(path string) int {
	rs, err := c.req("MKCOL", path, nil, nil)
	defer rs.Body.Close()
	if err != nil {
		return 400
	}

	if rs.StatusCode == 201 || rs.StatusCode == 405 {
		return 201
	}

	return rs.StatusCode
}

func (c *Client) options(path string) (*http.Response, error) {
	return c.req("OPTIONS", path, nil, func(rq *http.Request) {
		rq.Header.Add("Depth", "0")
	})
}

func (c *Client) propfind(path string, self bool, body string, resp interface{}, parse func(resp interface{}) error) error {
	rs, err := c.req("PROPFIND", path, strings.NewReader(body), func(rq *http.Request) {
		if self {
			rq.Header.Add("Depth", "0")
		} else {
			rq.Header.Add("Depth", "1")
		}
		rq.Header.Add("Content-Type", "text/xml;charset=UTF-8")
		rq.Header.Add("Accept", "application/xml,text/xml")
		rq.Header.Add("Accept-Charset", "utf-8")
		// TODO add support for 'gzip,deflate;q=0.8,q=0.7'
		rq.Header.Add("Accept-Encoding", "")
	})
	defer rs.Body.Close()
	if err != nil {
		return err
	}

	if rs.StatusCode != 207 {
		return fmt.Errorf("%s - %s %s", rs.Status, "PROPFIND", path)
	}

	return parseXML(rs.Body, resp, parse)
}

func (c *Client) doCopyMove(method string, oldpath string, newpath string, overwrite bool) (int, io.ReadCloser) {
	rs, err := c.req(method, oldpath, nil, func(rq *http.Request) {
		rq.Header.Add("Destination", Join(c.root, newpath))
		if overwrite {
			rq.Header.Add("Overwrite", "T")
		} else {
			rq.Header.Add("Overwrite", "F")
		}
	})
	if err != nil {
		return 400, nil
	}
	return rs.StatusCode, rs.Body
}

func (c *Client) copymove(method string, oldpath string, newpath string, overwrite bool) error {
	s, data := c.doCopyMove(method, oldpath, newpath, overwrite)
	defer data.Close()

	switch s {
	case 201, 204:
		return nil

	case 207:
		// TODO handle multistat errors, worst case ...
		log(fmt.Sprintf(" TODO handle %s - %s multistatus result %s", method, oldpath, String(data)))

	case 409:
<<<<<<< HEAD
		return errors.New("can not copy/move item [" + oldpath + "] to [" +
			newpath + "]: destination path does not exist or wrong XML content of the request")
=======
		err := c.createParentCollection(newpath)
		if err != nil {
			return err
		}

		return c.copymove(method, oldpath, newpath, overwrite)
>>>>>>> 3cd755d6
	}

	return newPathError(method, oldpath, s)
}

func (c *Client) put(path string, stream io.Reader) int {
	rs, err := c.req("PUT", path, stream, nil)
	defer rs.Body.Close()
	if err != nil {
		return 400
	}

	return rs.StatusCode
}

<<<<<<< HEAD

func (c *Client) createParentCollection(itemPath string) (err error) {
	parentPath := filepath.Dir(itemPath)
=======
func (c *Client) createParentCollection(itemPath string) (err error) {
	parentPath := path.Dir(itemPath)
>>>>>>> 3cd755d6
	return c.MkdirAll(parentPath, 0755)
}<|MERGE_RESOLUTION|>--- conflicted
+++ resolved
@@ -136,17 +136,12 @@
 		log(fmt.Sprintf(" TODO handle %s - %s multistatus result %s", method, oldpath, String(data)))
 
 	case 409:
-<<<<<<< HEAD
-		return errors.New("can not copy/move item [" + oldpath + "] to [" +
-			newpath + "]: destination path does not exist or wrong XML content of the request")
-=======
 		err := c.createParentCollection(newpath)
 		if err != nil {
 			return err
 		}
 
 		return c.copymove(method, oldpath, newpath, overwrite)
->>>>>>> 3cd755d6
 	}
 
 	return newPathError(method, oldpath, s)
@@ -162,13 +157,7 @@
 	return rs.StatusCode
 }
 
-<<<<<<< HEAD
-
-func (c *Client) createParentCollection(itemPath string) (err error) {
-	parentPath := filepath.Dir(itemPath)
-=======
 func (c *Client) createParentCollection(itemPath string) (err error) {
 	parentPath := path.Dir(itemPath)
->>>>>>> 3cd755d6
 	return c.MkdirAll(parentPath, 0755)
 }